--- conflicted
+++ resolved
@@ -1168,17 +1168,6 @@
                     # 抓取点计算计时
                     grasp_calc_start = time.time()
                     
-<<<<<<< HEAD
-=======
-                    # 计算点云质心
-                    centroid = np.mean(points_gripper, axis=0)
-                    print(f"夹爪坐标系点云质心: {centroid}")
-                    
-                    # 硬编码高度为0.05m
-                    # hardcoded_height = 0.025  # 5cm
-                    # print(f"使用硬编码高度: {hardcoded_height:.3f}m")
-
->>>>>>> de618f71
                     # 获取当前机器人TCP位置
                     tcp_result = self.robot.get_tcp_position()
                     if isinstance(tcp_result, tuple) and len(tcp_result) == 2:
@@ -1189,7 +1178,6 @@
                         tcp_ok = True
                     print(f"当前TCP位置: {current_tcp}")
                     
-<<<<<<< HEAD
                     # 计算考虑法向量的抓取姿态
                     grasp_pose, normal_info = self.calculate_grasp_pose_with_normal(points_gripper, current_tcp)
                     
@@ -1230,25 +1218,6 @@
                         delta_base_xyz = self._tool_offset_to_base(delta_tool_mm, current_tcp[3:6])
                         z_offset = -(current_tcp[2] - hardcoded_height * 1000) + 200 - 20
                         relative_move = [delta_base_xyz[0], delta_base_xyz[1], z_offset, 0, 0, 0]
-=======
-                    #import pdb; pdb.set_trace()
-                    # 夹爪坐标系中的目标中心点（转换为毫米）
-                    center_gripper_mm = centroid * 1000
-                    #import pdb; pdb.set_trace()
-                    # 计算相对移动：从当前TCP位置移动到夹爪坐标系中的目标位置
-                    # 注意：夹爪坐标系中的正z方向可能需要根据实际情况调整
-                    # 将工具系(夹爪)位移转换为基座系位移，以避免x/y方向误差
-                    # 工具系位移：让TCP从当前到达对象中心（忽略姿态变化）
-
-
-                    #import pdb; pdb.set_trace()
-                    delta_tool_mm = [center_gripper_mm[0] , center_gripper_mm[1], center_gripper_mm[2]]
-                    # current_tcp: [x(mm), y(mm), z(mm), rx(rad), ry(rad), rz(rad)]
-                    delta_base_xyz = self._tool_offset_to_base(delta_tool_mm, current_tcp[3:6])
-                    # 调整Z：使用当前z与期望高度差（正值向上/向下依机器人定义，可按实际调试）
-                    z_offset = - delta_tool_mm[2]
-                    relative_move = [delta_base_xyz[0],delta_base_xyz[1], z_offset, 0, 0, 0]
->>>>>>> de618f71
                     
                     grasp_calc_time = time.time() - grasp_calc_start
                     self.timers['grasp_calculation'].append(grasp_calc_time)
